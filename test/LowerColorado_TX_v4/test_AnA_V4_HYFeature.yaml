# $ python3 -m nwm_routing -f -V4 test_AnA_V4_HYFeature.yaml
bmi_parameters:
    #----------
    flowpath_columns:
        - 'id'
        - 'toid'
        - 'lengthkm'
    attributes_columns:
        - 'attributes_id'
        - 'rl_gages'
        - 'rl_NHDWaterbodyComID'
        - 'MusK'
        - 'MusX'
        - 'n'
        - 'So'
        - 'ChSlp'
        - 'BtmWdth'
        - 'nCC'
        - 'TopWdthCC'
        - 'TopWdth'
    waterbody_columns:
        - 'hl_link'
        - 'ifd'
        - 'LkArea'
        - 'LkMxE'
        - 'OrificeA'
        - 'OrificeC'
        - 'OrificeE'
        - 'WeirC'
        - 'WeirE'
        - 'WeirL'
    network_columns:
        - 'network_id'
        - 'hydroseq'
        - 'hl_uri'
#--------------------------------------------------------------------------------
log_parameters:
    #----------
    showtiming: True
    log_level : DEBUG
#--------------------------------------------------------------------------------
network_topology_parameters:
    #----------
    supernetwork_parameters:
        #----------
        geo_file_path: domain/LowerColorado_NGENv20.gpkg
        columns: 
            key: 'id'
            downstream: 'toid'
            dx : 'length_m'
            n : 'n'
            ncc : 'nCC'
            s0 : 'So'
            bw : 'BtmWdth'
            waterbody : 'rl_NHDWaterbodyComID'
            gages : 'rl_gages'
            tw : 'TopWdth'
            twcc : 'TopWdthCC'
            musk : 'MusK'
            musx : 'MusX'
            cs : 'ChSlp'
            alt: 'alt'
    waterbody_parameters:
        #----------
        break_network_at_waterbodies: True  
#--------------------------------------------------------------------------------
compute_parameters:
    #----------
    parallel_compute_method: by-subnetwork-jit-clustered # serial
    compute_kernel         : V02-structured
    assume_short_ts        : True
    subnetwork_target_size : 10000
    cpu_pool               : 36
    restart_parameters:
        #----------
        start_datetime              : 2023-04-02_00:00
        lite_channel_restart_file   : #restart/RESTART.2020082600_DOMAIN1
        lite_waterbody_restart_file : #restart/waterbody_restart_202006011200
    hybrid_parameters:
        run_hybrid_routing: False
        diffusive_domain  : #domain/coastal_domain_subset.yaml  
        use_natl_xsections: False
        topobathy_domain  : #domain/final_diffusive_natural_xs.nc 
        run_refactored_network: False
        refactored_domain: #domain/refactored_coastal_domain_subset.yaml 
        refactored_topobathy_domain: #domain/refac_final_diffusive_natural_xs.nc 
        coastal_boundary_domain: #domain/coastal_boundary_domain.yaml
    forcing_parameters:
        #----------
        qts_subdivisions            : 12
        dt                          : 300 # [sec]
        qlat_input_folder           : channel_forcing 
        qlat_file_pattern_filter    : "*.CHRTOUT_DOMAIN1.csv"
        coastal_boundary_input_file : #boundary_forcing  
        nts                         : 288 # 288 for 1day; 2592 for 9 days
        max_loop_size               : 24   # [hr]  
    data_assimilation_parameters:
        #----------
        usgs_timeslices_folder   : usgs_timeslices/
        usace_timeslices_folder  : usace_timelices/
        streamflow_da:
            #----------
            streamflow_nudging            : True
            diffusive_streamflow_nudging  : False                    
            lastobs_output_folder         : #lastobs/
        reservoir_da:
            #----------
            reservoir_persistence_da:
                #----------
                reservoir_persistence_usgs  : True
                reservoir_persistence_usace : True
            reservoir_rfc_da:
                #----------
                reservoir_rfc_forecasts                 : True
                reservoir_rfc_forecasts_time_series_path: rfc_timeseries/
                reservoir_rfc_forecasts_lookback_hours  : 28
                reservoir_rfc_forecasts_offset_hours    : 28
#--------------------------------------------------------------------------------
<<<<<<< HEAD
output_parameters:
    #----------
    test_output : output/lcr_flowveldepth.pkl
    lite_restart:
        #----------
        lite_restart_output_directory: restart/
    lakeout_output: lakeout/
    stream_output : 
        stream_output_directory: output/
        stream_output_time: 1 #[hr]
        stream_output_type: '.csv' #please select only between netcdf '.nc' or '.csv' or '.pkl'
        stream_output_internal_frequency: 60 #[min] it should be order of 5 minutes. For instance if you want to output every hour put 60    
=======
# output_parameters:
#     #----------
#     test_output : output/lcr_flowveldepth.pkl
#     lite_restart:
#         #----------
#         lite_restart_output_directory: restart/
#     lakeout_output: lakeout/
#     stream_output : 
#         stream_output_directory: output/
#         stream_output_time: 1 #[hr]
#         stream_output_type: '.nc' #please select only between netcdf '.nc' or '.csv' or '.pkl'
#         stream_output_internal_frequency: 60 #[min] it should be order of 5 minutes. For instance if you want to output every hour put 60    
>>>>>>> 8286c2b1
<|MERGE_RESOLUTION|>--- conflicted
+++ resolved
@@ -1,145 +1,132 @@
-# $ python3 -m nwm_routing -f -V4 test_AnA_V4_HYFeature.yaml
-bmi_parameters:
-    #----------
-    flowpath_columns:
-        - 'id'
-        - 'toid'
-        - 'lengthkm'
-    attributes_columns:
-        - 'attributes_id'
-        - 'rl_gages'
-        - 'rl_NHDWaterbodyComID'
-        - 'MusK'
-        - 'MusX'
-        - 'n'
-        - 'So'
-        - 'ChSlp'
-        - 'BtmWdth'
-        - 'nCC'
-        - 'TopWdthCC'
-        - 'TopWdth'
-    waterbody_columns:
-        - 'hl_link'
-        - 'ifd'
-        - 'LkArea'
-        - 'LkMxE'
-        - 'OrificeA'
-        - 'OrificeC'
-        - 'OrificeE'
-        - 'WeirC'
-        - 'WeirE'
-        - 'WeirL'
-    network_columns:
-        - 'network_id'
-        - 'hydroseq'
-        - 'hl_uri'
-#--------------------------------------------------------------------------------
-log_parameters:
-    #----------
-    showtiming: True
-    log_level : DEBUG
-#--------------------------------------------------------------------------------
-network_topology_parameters:
-    #----------
-    supernetwork_parameters:
-        #----------
-        geo_file_path: domain/LowerColorado_NGENv20.gpkg
-        columns: 
-            key: 'id'
-            downstream: 'toid'
-            dx : 'length_m'
-            n : 'n'
-            ncc : 'nCC'
-            s0 : 'So'
-            bw : 'BtmWdth'
-            waterbody : 'rl_NHDWaterbodyComID'
-            gages : 'rl_gages'
-            tw : 'TopWdth'
-            twcc : 'TopWdthCC'
-            musk : 'MusK'
-            musx : 'MusX'
-            cs : 'ChSlp'
-            alt: 'alt'
-    waterbody_parameters:
-        #----------
-        break_network_at_waterbodies: True  
-#--------------------------------------------------------------------------------
-compute_parameters:
-    #----------
-    parallel_compute_method: by-subnetwork-jit-clustered # serial
-    compute_kernel         : V02-structured
-    assume_short_ts        : True
-    subnetwork_target_size : 10000
-    cpu_pool               : 36
-    restart_parameters:
-        #----------
-        start_datetime              : 2023-04-02_00:00
-        lite_channel_restart_file   : #restart/RESTART.2020082600_DOMAIN1
-        lite_waterbody_restart_file : #restart/waterbody_restart_202006011200
-    hybrid_parameters:
-        run_hybrid_routing: False
-        diffusive_domain  : #domain/coastal_domain_subset.yaml  
-        use_natl_xsections: False
-        topobathy_domain  : #domain/final_diffusive_natural_xs.nc 
-        run_refactored_network: False
-        refactored_domain: #domain/refactored_coastal_domain_subset.yaml 
-        refactored_topobathy_domain: #domain/refac_final_diffusive_natural_xs.nc 
-        coastal_boundary_domain: #domain/coastal_boundary_domain.yaml
-    forcing_parameters:
-        #----------
-        qts_subdivisions            : 12
-        dt                          : 300 # [sec]
-        qlat_input_folder           : channel_forcing 
-        qlat_file_pattern_filter    : "*.CHRTOUT_DOMAIN1.csv"
-        coastal_boundary_input_file : #boundary_forcing  
-        nts                         : 288 # 288 for 1day; 2592 for 9 days
-        max_loop_size               : 24   # [hr]  
-    data_assimilation_parameters:
-        #----------
-        usgs_timeslices_folder   : usgs_timeslices/
-        usace_timeslices_folder  : usace_timelices/
-        streamflow_da:
-            #----------
-            streamflow_nudging            : True
-            diffusive_streamflow_nudging  : False                    
-            lastobs_output_folder         : #lastobs/
-        reservoir_da:
-            #----------
-            reservoir_persistence_da:
-                #----------
-                reservoir_persistence_usgs  : True
-                reservoir_persistence_usace : True
-            reservoir_rfc_da:
-                #----------
-                reservoir_rfc_forecasts                 : True
-                reservoir_rfc_forecasts_time_series_path: rfc_timeseries/
-                reservoir_rfc_forecasts_lookback_hours  : 28
-                reservoir_rfc_forecasts_offset_hours    : 28
-#--------------------------------------------------------------------------------
-<<<<<<< HEAD
-output_parameters:
-    #----------
-    test_output : output/lcr_flowveldepth.pkl
-    lite_restart:
-        #----------
-        lite_restart_output_directory: restart/
-    lakeout_output: lakeout/
-    stream_output : 
-        stream_output_directory: output/
-        stream_output_time: 1 #[hr]
-        stream_output_type: '.csv' #please select only between netcdf '.nc' or '.csv' or '.pkl'
-        stream_output_internal_frequency: 60 #[min] it should be order of 5 minutes. For instance if you want to output every hour put 60    
-=======
-# output_parameters:
-#     #----------
-#     test_output : output/lcr_flowveldepth.pkl
-#     lite_restart:
-#         #----------
-#         lite_restart_output_directory: restart/
-#     lakeout_output: lakeout/
-#     stream_output : 
-#         stream_output_directory: output/
-#         stream_output_time: 1 #[hr]
-#         stream_output_type: '.nc' #please select only between netcdf '.nc' or '.csv' or '.pkl'
-#         stream_output_internal_frequency: 60 #[min] it should be order of 5 minutes. For instance if you want to output every hour put 60    
->>>>>>> 8286c2b1
+# $ python3 -m nwm_routing -f -V4 test_AnA_V4_HYFeature.yaml
+bmi_parameters:
+    #----------
+    flowpath_columns:
+        - 'id'
+        - 'toid'
+        - 'lengthkm'
+    attributes_columns:
+        - 'attributes_id'
+        - 'rl_gages'
+        - 'rl_NHDWaterbodyComID'
+        - 'MusK'
+        - 'MusX'
+        - 'n'
+        - 'So'
+        - 'ChSlp'
+        - 'BtmWdth'
+        - 'nCC'
+        - 'TopWdthCC'
+        - 'TopWdth'
+    waterbody_columns:
+        - 'hl_link'
+        - 'ifd'
+        - 'LkArea'
+        - 'LkMxE'
+        - 'OrificeA'
+        - 'OrificeC'
+        - 'OrificeE'
+        - 'WeirC'
+        - 'WeirE'
+        - 'WeirL'
+    network_columns:
+        - 'network_id'
+        - 'hydroseq'
+        - 'hl_uri'
+#--------------------------------------------------------------------------------
+log_parameters:
+    #----------
+    showtiming: True
+    log_level : DEBUG
+#--------------------------------------------------------------------------------
+network_topology_parameters:
+    #----------
+    supernetwork_parameters:
+        #----------
+        geo_file_path: domain/LowerColorado_NGENv20.gpkg
+        columns: 
+            key: 'id'
+            downstream: 'toid'
+            dx : 'length_m'
+            n : 'n'
+            ncc : 'nCC'
+            s0 : 'So'
+            bw : 'BtmWdth'
+            waterbody : 'rl_NHDWaterbodyComID'
+            gages : 'rl_gages'
+            tw : 'TopWdth'
+            twcc : 'TopWdthCC'
+            musk : 'MusK'
+            musx : 'MusX'
+            cs : 'ChSlp'
+            alt: 'alt'
+    waterbody_parameters:
+        #----------
+        break_network_at_waterbodies: True  
+#--------------------------------------------------------------------------------
+compute_parameters:
+    #----------
+    parallel_compute_method: by-subnetwork-jit-clustered # serial
+    compute_kernel         : V02-structured
+    assume_short_ts        : True
+    subnetwork_target_size : 10000
+    cpu_pool               : 36
+    restart_parameters:
+        #----------
+        start_datetime              : 2023-04-02_00:00
+        lite_channel_restart_file   : #restart/RESTART.2020082600_DOMAIN1
+        lite_waterbody_restart_file : #restart/waterbody_restart_202006011200
+    hybrid_parameters:
+        run_hybrid_routing: False
+        diffusive_domain  : #domain/coastal_domain_subset.yaml  
+        use_natl_xsections: False
+        topobathy_domain  : #domain/final_diffusive_natural_xs.nc 
+        run_refactored_network: False
+        refactored_domain: #domain/refactored_coastal_domain_subset.yaml 
+        refactored_topobathy_domain: #domain/refac_final_diffusive_natural_xs.nc 
+        coastal_boundary_domain: #domain/coastal_boundary_domain.yaml
+    forcing_parameters:
+        #----------
+        qts_subdivisions            : 12
+        dt                          : 300 # [sec]
+        qlat_input_folder           : channel_forcing 
+        qlat_file_pattern_filter    : "*.CHRTOUT_DOMAIN1.csv"
+        coastal_boundary_input_file : #boundary_forcing  
+        nts                         : 288 # 288 for 1day; 2592 for 9 days
+        max_loop_size               : 24   # [hr]  
+    data_assimilation_parameters:
+        #----------
+        usgs_timeslices_folder   : usgs_timeslices/
+        usace_timeslices_folder  : usace_timelices/
+        streamflow_da:
+            #----------
+            streamflow_nudging            : True
+            diffusive_streamflow_nudging  : False                    
+            lastobs_output_folder         : #lastobs/
+        reservoir_da:
+            #----------
+            reservoir_persistence_da:
+                #----------
+                reservoir_persistence_usgs  : True
+                reservoir_persistence_usace : True
+            reservoir_rfc_da:
+                #----------
+                reservoir_rfc_forecasts                 : True
+                reservoir_rfc_forecasts_time_series_path: rfc_timeseries/
+                reservoir_rfc_forecasts_lookback_hours  : 28
+                reservoir_rfc_forecasts_offset_hours    : 28
+#--------------------------------------------------------------------------------
+
+output_parameters:
+    #----------
+    test_output : output/lcr_flowveldepth.pkl
+    lite_restart:
+        #----------
+        lite_restart_output_directory: restart/
+    lakeout_output: lakeout/
+    stream_output : 
+        stream_output_directory: output/
+        stream_output_time: 1 #[hr]
+        stream_output_type: '.csv' #please select only between netcdf '.nc' or '.csv' or '.pkl'
+        stream_output_internal_frequency: 60 #[min] it should be order of 5 minutes. For instance if you want to output every hour put 60    
+